package constant

import (
	"encoding/json"
	"net"
	"strconv"
)

// Socks addr type
const (
	AtypIPv4       = 1
	AtypDomainName = 3
	AtypIPv6       = 4

	TCP NetWork = iota
	UDP
	ALLNet

	HTTP Type = iota
	HTTPCONNECT
	SOCKS4
	SOCKS5
	REDIR
	TPROXY
	TUN
)

type NetWork int

func (n NetWork) String() string {
	if n == TCP {
		return "tcp"
	} else if n == UDP {
		return "udp"
	}
	return "all"
}

func (n NetWork) MarshalJSON() ([]byte, error) {
	return json.Marshal(n.String())
}

type Type int

func (t Type) String() string {
	switch t {
	case HTTP:
		return "HTTP"
	case HTTPCONNECT:
		return "HTTP Connect"
	case SOCKS4:
		return "Socks4"
	case SOCKS5:
		return "Socks5"
	case REDIR:
		return "Redir"
	case TPROXY:
		return "TProxy"
	case TUN:
		return "Tun"
	default:
		return "Unknown"
	}
}

func (t Type) MarshalJSON() ([]byte, error) {
	return json.Marshal(t.String())
}

// Metadata is used to store connection address
type Metadata struct {
	NetWork  NetWork `json:"network"`
	Type     Type    `json:"type"`
	SrcIP    net.IP  `json:"sourceIP"`
	DstIP    net.IP  `json:"destinationIP"`
	SrcPort  string  `json:"sourcePort"`
	DstPort  string  `json:"destinationPort"`
	AddrType int     `json:"-"`
	Host     string  `json:"host"`
<<<<<<< HEAD
	Process  string  `json:"process"`
=======
	DNSMode  DNSMode `json:"dnsMode"`
>>>>>>> ebbc9604
}

func (m *Metadata) RemoteAddress() string {
	return net.JoinHostPort(m.String(), m.DstPort)
}

func (m *Metadata) SourceAddress() string {
	return net.JoinHostPort(m.SrcIP.String(), m.SrcPort)
}

func (m *Metadata) Resolved() bool {
	return m.DstIP != nil
}

// Pure is used to solve unexpected behavior
// when dialing proxy connection in DNSMapping mode.
func (m *Metadata) Pure() *Metadata {
	if m.DNSMode == DNSMapping && m.DstIP != nil {
		copy := *m
		copy.Host = ""
		if copy.DstIP.To4() != nil {
			copy.AddrType = AtypIPv4
		} else {
			copy.AddrType = AtypIPv6
		}
		return &copy
	}

	return m
}

func (m *Metadata) UDPAddr() *net.UDPAddr {
	if m.NetWork != UDP || m.DstIP == nil {
		return nil
	}
	port, _ := strconv.Atoi(m.DstPort)
	return &net.UDPAddr{
		IP:   m.DstIP,
		Port: port,
	}
}

func (m *Metadata) String() string {
	if m.Host != "" {
		return m.Host
	} else if m.DstIP != nil {
		return m.DstIP.String()
	} else {
		return "<nil>"
	}
}

func (m *Metadata) Valid() bool {
	return m.Host != "" || m.DstIP != nil
}<|MERGE_RESOLUTION|>--- conflicted
+++ resolved
@@ -77,11 +77,8 @@
 	DstPort  string  `json:"destinationPort"`
 	AddrType int     `json:"-"`
 	Host     string  `json:"host"`
-<<<<<<< HEAD
 	Process  string  `json:"process"`
-=======
 	DNSMode  DNSMode `json:"dnsMode"`
->>>>>>> ebbc9604
 }
 
 func (m *Metadata) RemoteAddress() string {
