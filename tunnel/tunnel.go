package tunnel

import (
	"fmt"
	"net"
	"runtime"
	"sync"
	"time"

	"github.com/Dreamacro/clash/adapter/inbound"
	"github.com/Dreamacro/clash/component/nat"
	"github.com/Dreamacro/clash/component/resolver"
	C "github.com/Dreamacro/clash/constant"
	"github.com/Dreamacro/clash/constant/provider"
	"github.com/Dreamacro/clash/context"
	"github.com/Dreamacro/clash/log"
	R "github.com/Dreamacro/clash/rule"
	"github.com/Dreamacro/clash/tunnel/statistic"
)

var (
	tcpQueue  = make(chan C.ConnContext, 200)
	udpQueue  = make(chan *inbound.PacketAdapter, 200)
	natTable  = nat.New()
	rules     []C.Rule
	proxies   = make(map[string]C.Proxy)
	providers map[string]provider.ProxyProvider
	configMux sync.RWMutex

	// Outbound Rule
	mode = Rule

	// default timeout for UDP session
	udpTimeout = 60 * time.Second

	preProcessCacheFinder, _ = R.NewProcess("", "", C.ALLNet)

	tunBroadcastAddr = net.IPv4(198, 18, 255, 255)
)

func init() {
	go process()
}

// TCPIn return fan-in queue
func TCPIn() chan<- C.ConnContext {
	return tcpQueue
}

// UDPIn return fan-in udp queue
func UDPIn() chan<- *inbound.PacketAdapter {
	return udpQueue
}

// Rules return all rules
func Rules() []C.Rule {
	return rules
}

// UpdateRules handle update rules
func UpdateRules(newRules []C.Rule) {
	configMux.Lock()
	rules = newRules
	configMux.Unlock()
}

// Proxies return all proxies
func Proxies() map[string]C.Proxy {
	return proxies
}

// Providers return all compatible providers
func Providers() map[string]provider.ProxyProvider {
	return providers
}

// UpdateProxies handle update proxies
func UpdateProxies(newProxies map[string]C.Proxy, newProviders map[string]provider.ProxyProvider) {
	configMux.Lock()
	proxies = newProxies
	providers = newProviders
	configMux.Unlock()
}

// Mode return current mode
func Mode() TunnelMode {
	return mode
}

// SetMode change the mode of tunnel
func SetMode(m TunnelMode) {
	mode = m
}

// processUDP starts a loop to handle udp packet
func processUDP() {
	queue := udpQueue
	for conn := range queue {
		handleUDPConn(conn)
	}
}

func process() {
	numUDPWorkers := 4
	if runtime.NumCPU() > numUDPWorkers {
		numUDPWorkers = runtime.NumCPU()
	}
	for i := 0; i < numUDPWorkers; i++ {
		go processUDP()
	}

	queue := tcpQueue
	for conn := range queue {
		go handleTCPConn(conn)
	}
}

func needLookupIP(metadata *C.Metadata) bool {
	return resolver.MappingEnabled() && metadata.Host == "" && metadata.DstIP != nil
}

func preHandleMetadata(metadata *C.Metadata) error {
	// handle IP string on host
	if ip := net.ParseIP(metadata.Host); ip != nil {
		metadata.DstIP = ip
		metadata.Host = ""
		if ip.To4() != nil {
			metadata.AddrType = C.AtypIPv4
		} else {
			metadata.AddrType = C.AtypIPv6
		}
	}

	// preprocess enhanced-mode metadata
	if needLookupIP(metadata) {
		host, exist := resolver.FindHostByIP(metadata.DstIP)
		if exist {
			metadata.Host = host
			metadata.AddrType = C.AtypDomainName
			if resolver.FakeIPEnabled() {
				metadata.DstIP = nil
			} else if node := resolver.DefaultHosts.Search(host); node != nil {
				// redir-host should lookup the hosts
				metadata.DstIP = node.Data.(net.IP)
			}
		} else if resolver.IsFakeIP(metadata.DstIP) && !tunBroadcastAddr.Equal(metadata.DstIP) {
			return fmt.Errorf("fake DNS record %s missing", metadata.DstIP)
		}
	}

	return nil
}

func resolveMetadata(ctx C.PlainContext, metadata *C.Metadata) (proxy C.Proxy, rule C.Rule, err error) {
	switch mode {
	case Direct:
		proxy = proxies["DIRECT"]
	case Global:
		proxy = proxies["GLOBAL"]
	// Rule
	default:
		proxy, rule, err = match(metadata)
	}
	return
}

func handleUDPConn(packet *inbound.PacketAdapter) {
	metadata := packet.Metadata()
	if !metadata.Valid() {
		log.Warnln("[Metadata] not valid: %#v", metadata)
		return
	}

	// make a fAddr if request ip is fakeip
	var fAddr net.Addr
	if resolver.IsExistFakeIP(metadata.DstIP) {
		fAddr = metadata.UDPAddr()
	}

	if err := preHandleMetadata(metadata); err != nil {
		log.Debugln("[Metadata PreHandle] error: %s", err)
		return
	}

	key := packet.LocalAddr().String()

	handle := func() bool {
		pc := natTable.Get(key)
		if pc != nil {
			handleUDPToRemote(packet, pc, metadata)
			return true
		}
		return false
	}

	if handle() {
		return
	}

	lockKey := key + "-lock"
	cond, loaded := natTable.GetOrCreateLock(lockKey)

	go func() {
		if loaded {
			cond.L.Lock()
			cond.Wait()
			handle()
			cond.L.Unlock()
			return
		}

		defer func() {
			natTable.Delete(lockKey)
			cond.Broadcast()
		}()

		ctx := context.NewPacketConnContext(metadata)
		proxy, rule, err := resolveMetadata(ctx, metadata)
		if err != nil {
			log.Warnln("[UDP] Parse metadata failed: %s", err.Error())
			return
		}

		rawPc, err := proxy.DialUDP(metadata)
		if err != nil {
			if rule == nil {
				log.Warnln("[UDP] dial %s to %s error: %s", proxy.Name(), metadata.RemoteAddress(), err.Error())
			} else {
				log.Warnln("[UDP] dial %s (match %s/%s) to %s error: %s", proxy.Name(), rule.RuleType().String(), rule.Payload(), metadata.RemoteAddress(), err.Error())
			}
			return
		}
		ctx.InjectPacketConn(rawPc)
		pc := statistic.NewUDPTracker(rawPc, statistic.DefaultManager, metadata, rule)

		switch true {
		case rule != nil:
<<<<<<< HEAD
			log.Infoln("[UDP] %s(%s) --> %s:%s match %s(%s) %s using %s", metadata.SourceAddress(), metadata.Process, metadata.String(), metadata.DstPort, rule.RuleType().String(), rule.Payload(), rule.NetWork().String(), rawPc.Chains().String())
		case mode == Global:
			log.Infoln("[UDP] %s(%s) --> %s using GLOBAL", metadata.SourceAddress(), metadata.Process, metadata.String())
		case mode == Direct:
			log.Infoln("[UDP] %s(%s) --> %s using DIRECT", metadata.SourceAddress(), metadata.Process, metadata.String())
		default:
			log.Infoln("[UDP] %s(%s) --> %s doesn't match any rule using DIRECT", metadata.SourceAddress(), metadata.Process, metadata.String())
=======
			log.Infoln("[UDP] %s --> %s match %s(%s) using %s", metadata.SourceAddress(), metadata.RemoteAddress(), rule.RuleType().String(), rule.Payload(), rawPc.Chains().String())
		case mode == Global:
			log.Infoln("[UDP] %s --> %s using GLOBAL", metadata.SourceAddress(), metadata.RemoteAddress())
		case mode == Direct:
			log.Infoln("[UDP] %s --> %s using DIRECT", metadata.SourceAddress(), metadata.RemoteAddress())
		default:
			log.Infoln("[UDP] %s --> %s doesn't match any rule using DIRECT", metadata.SourceAddress(), metadata.RemoteAddress())
>>>>>>> 37059969
		}

		go handleUDPToLocal(packet.UDPPacket, pc, key, fAddr)

		natTable.Set(key, pc)
		handle()
	}()
}

func handleTCPConn(ctx C.ConnContext) {
	defer ctx.Conn().Close()

	metadata := ctx.Metadata()
	if !metadata.Valid() {
		log.Warnln("[Metadata] not valid: %#v", metadata)
		return
	}

	if err := preHandleMetadata(metadata); err != nil {
		log.Debugln("[Metadata PreHandle] error: %s", err)
		return
	}

	proxy, rule, err := resolveMetadata(ctx, metadata)
	if err != nil {
		log.Warnln("[Metadata] parse failed: %s", err.Error())
		return
	}

	remoteConn, err := proxy.Dial(metadata)
	if err != nil {
		if rule == nil {
			log.Warnln("[TCP] dial %s to %s error: %s", proxy.Name(), metadata.RemoteAddress(), err.Error())
		} else {
			log.Warnln("[TCP] dial %s (match %s/%s) to %s error: %s", proxy.Name(), rule.RuleType().String(), rule.Payload(), metadata.RemoteAddress(), err.Error())
		}
		return
	}
	remoteConn = statistic.NewTCPTracker(remoteConn, statistic.DefaultManager, metadata, rule)
	defer remoteConn.Close()

	switch true {
	case rule != nil:
<<<<<<< HEAD
		log.Infoln("[TCP] %s(%s) --> %s:%s match %s(%s) %s using %s", metadata.SourceAddress(), metadata.Process, metadata.String(), metadata.DstPort, rule.RuleType().String(), rule.Payload(), rule.NetWork().String(), remoteConn.Chains().String())
	case mode == Global:
		log.Infoln("[TCP] %s(%s) --> %s using GLOBAL", metadata.SourceAddress(), metadata.Process, metadata.String())
	case mode == Direct:
		log.Infoln("[TCP] %s(%s) --> %s using DIRECT", metadata.SourceAddress(), metadata.Process, metadata.String())
	default:
		log.Infoln("[TCP] %s(%s) --> %s doesn't match any rule using DIRECT", metadata.SourceAddress(), metadata.Process, metadata.String())
=======
		log.Infoln("[TCP] %s --> %s match %s(%s) using %s", metadata.SourceAddress(), metadata.RemoteAddress(), rule.RuleType().String(), rule.Payload(), remoteConn.Chains().String())
	case mode == Global:
		log.Infoln("[TCP] %s --> %s using GLOBAL", metadata.SourceAddress(), metadata.RemoteAddress())
	case mode == Direct:
		log.Infoln("[TCP] %s --> %s using DIRECT", metadata.SourceAddress(), metadata.RemoteAddress())
	default:
		log.Infoln("[TCP] %s --> %s doesn't match any rule using DIRECT", metadata.SourceAddress(), metadata.RemoteAddress())
>>>>>>> 37059969
	}

	handleSocket(ctx, remoteConn)
}

func shouldResolveIP(rule C.Rule, metadata *C.Metadata) bool {
	return rule.ShouldResolveIP() && metadata.Host != "" && metadata.DstIP == nil
}

func match(metadata *C.Metadata) (C.Proxy, C.Rule, error) {
	configMux.RLock()
	defer configMux.RUnlock()

	var resolved bool

	if node := resolver.DefaultHosts.Search(metadata.Host); node != nil {
		ip := node.Data.(net.IP)
		metadata.DstIP = ip
		resolved = true
	}

	// preset process name and cache it
	preProcessCacheFinder.Match(metadata)

	for _, rule := range rules {
		if !resolved && shouldResolveIP(rule, metadata) {
			ip, err := resolver.ResolveIP(metadata.Host)
			if err != nil {
				log.Debugln("[DNS] resolve %s error: %s", metadata.Host, err.Error())
			} else {
				log.Debugln("[DNS] %s --> %s", metadata.Host, ip.String())
				metadata.DstIP = ip
			}
			resolved = true
		}

		if rule.Match(metadata) {
			adapter, ok := proxies[rule.Adapter()]
			if !ok {
				continue
			}

			if metadata.NetWork == C.UDP && !adapter.SupportUDP() {
				log.Debugln("%s UDP is not supported", adapter.Name())
				continue
			}

			if rule.NetWork() != C.ALLNet && rule.NetWork() != metadata.NetWork {
				continue
			}
			return adapter, rule, nil
		}
	}

	return proxies["DIRECT"], nil, nil
}<|MERGE_RESOLUTION|>--- conflicted
+++ resolved
@@ -235,23 +235,13 @@
 
 		switch true {
 		case rule != nil:
-<<<<<<< HEAD
-			log.Infoln("[UDP] %s(%s) --> %s:%s match %s(%s) %s using %s", metadata.SourceAddress(), metadata.Process, metadata.String(), metadata.DstPort, rule.RuleType().String(), rule.Payload(), rule.NetWork().String(), rawPc.Chains().String())
+			log.Infoln("[UDP] %s(%s) --> %s:%s match %s(%s) %s using %s", metadata.SourceAddress(), metadata.Process, metadata.RemoteAddress(), metadata.DstPort, rule.RuleType().String(), rule.Payload(), rule.NetWork().String(), rawPc.Chains().String())
 		case mode == Global:
-			log.Infoln("[UDP] %s(%s) --> %s using GLOBAL", metadata.SourceAddress(), metadata.Process, metadata.String())
+			log.Infoln("[UDP] %s(%s) --> %s using GLOBAL", metadata.SourceAddress(), metadata.Process, metadata.RemoteAddress())
 		case mode == Direct:
-			log.Infoln("[UDP] %s(%s) --> %s using DIRECT", metadata.SourceAddress(), metadata.Process, metadata.String())
+			log.Infoln("[UDP] %s(%s) --> %s using DIRECT", metadata.SourceAddress(), metadata.Process, metadata.RemoteAddress())
 		default:
-			log.Infoln("[UDP] %s(%s) --> %s doesn't match any rule using DIRECT", metadata.SourceAddress(), metadata.Process, metadata.String())
-=======
-			log.Infoln("[UDP] %s --> %s match %s(%s) using %s", metadata.SourceAddress(), metadata.RemoteAddress(), rule.RuleType().String(), rule.Payload(), rawPc.Chains().String())
-		case mode == Global:
-			log.Infoln("[UDP] %s --> %s using GLOBAL", metadata.SourceAddress(), metadata.RemoteAddress())
-		case mode == Direct:
-			log.Infoln("[UDP] %s --> %s using DIRECT", metadata.SourceAddress(), metadata.RemoteAddress())
-		default:
-			log.Infoln("[UDP] %s --> %s doesn't match any rule using DIRECT", metadata.SourceAddress(), metadata.RemoteAddress())
->>>>>>> 37059969
+			log.Infoln("[UDP] %s(%s) --> %s doesn't match any rule using DIRECT", metadata.SourceAddress(), metadata.Process, metadata.RemoteAddress())
 		}
 
 		go handleUDPToLocal(packet.UDPPacket, pc, key, fAddr)
@@ -295,23 +285,13 @@
 
 	switch true {
 	case rule != nil:
-<<<<<<< HEAD
-		log.Infoln("[TCP] %s(%s) --> %s:%s match %s(%s) %s using %s", metadata.SourceAddress(), metadata.Process, metadata.String(), metadata.DstPort, rule.RuleType().String(), rule.Payload(), rule.NetWork().String(), remoteConn.Chains().String())
+		log.Infoln("[TCP] %s(%s) --> %s:%s match %s(%s) %s using %s", metadata.SourceAddress(), metadata.Process, metadata.RemoteAddress(), metadata.DstPort, rule.RuleType().String(), rule.Payload(), rule.NetWork().String(), remoteConn.Chains().String())
 	case mode == Global:
-		log.Infoln("[TCP] %s(%s) --> %s using GLOBAL", metadata.SourceAddress(), metadata.Process, metadata.String())
+		log.Infoln("[TCP] %s(%s) --> %s using GLOBAL", metadata.SourceAddress(), metadata.Process, metadata.RemoteAddress())
 	case mode == Direct:
-		log.Infoln("[TCP] %s(%s) --> %s using DIRECT", metadata.SourceAddress(), metadata.Process, metadata.String())
+		log.Infoln("[TCP] %s(%s) --> %s using DIRECT", metadata.SourceAddress(), metadata.Process, metadata.RemoteAddress())
 	default:
-		log.Infoln("[TCP] %s(%s) --> %s doesn't match any rule using DIRECT", metadata.SourceAddress(), metadata.Process, metadata.String())
-=======
-		log.Infoln("[TCP] %s --> %s match %s(%s) using %s", metadata.SourceAddress(), metadata.RemoteAddress(), rule.RuleType().String(), rule.Payload(), remoteConn.Chains().String())
-	case mode == Global:
-		log.Infoln("[TCP] %s --> %s using GLOBAL", metadata.SourceAddress(), metadata.RemoteAddress())
-	case mode == Direct:
-		log.Infoln("[TCP] %s --> %s using DIRECT", metadata.SourceAddress(), metadata.RemoteAddress())
-	default:
-		log.Infoln("[TCP] %s --> %s doesn't match any rule using DIRECT", metadata.SourceAddress(), metadata.RemoteAddress())
->>>>>>> 37059969
+		log.Infoln("[TCP] %s(%s) --> %s doesn't match any rule using DIRECT", metadata.SourceAddress(), metadata.Process, metadata.RemoteAddress())
 	}
 
 	handleSocket(ctx, remoteConn)
